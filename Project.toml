--- conflicted
+++ resolved
@@ -11,9 +11,6 @@
 Test = "8dfed614-e22c-5e08-85e1-65c5234f0b40"
 
 [compat]
-<<<<<<< HEAD
 Documenter = "0.27"
-=======
 DocStringExtensions = "0.8"
->>>>>>> caa89901
 julia = ">=1.7.0"